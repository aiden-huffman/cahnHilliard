--- conflicted
+++ resolved
@@ -149,11 +149,8 @@
                 update_gradients |
                 update_JxW_values)
     , dof_handler(triangulation)
-<<<<<<< HEAD
     , timestep(1e-4)
-=======
-    , timestep(1e-5)
->>>>>>> 07559ffd
+
     , time(timestep)
     , timestep_number(1)
 {}
@@ -401,7 +398,6 @@
             this->phi_old_solution,
             cell_old_phi_grad
         ); 
-<<<<<<< HEAD
 
         for(uint q_index = 0 ;  q_index < this->quad_formula.size(); q_index++)
         {   
@@ -513,10 +509,6 @@
 
        this->fe_values[phi].get_function_values(
             this->solution_old,
-=======
-       this->fe_values.get_function_values(
-            this->phi_old_solution,
->>>>>>> 07559ffd
             cell_old_phi_values
         ); 
 
@@ -538,14 +530,6 @@
                                     *   phi_old_x_grad
                                     *   this->fe_values.JxW(q_index);
 
-<<<<<<< HEAD
-=======
-                this->constraints.distribute_local_to_global(
-                    local_eta_rhs,
-                    local_dof_indices,
-                    this->eta_rhs
-                );
->>>>>>> 07559ffd
             }
         }
 
@@ -566,19 +550,13 @@
 
     std::cout << "Solving system" << std::endl;
 
-<<<<<<< HEAD
+
     ReductionControl solverControlInner(2000, 1.0e-18, 1.0e-10);
-=======
-    SolverControl               solverControlInner(
-                                    5000,
-                                    1e-10 * this->phi_rhs.l2_norm()
-                                );
->>>>>>> 07559ffd
+
     SolverCG<Vector<double>>    solverInner(solverControlInner);
 
     SolverControl               solverControlOuter(
                                     10000,
-<<<<<<< HEAD
                                     1e-8 * this->system_rhs.l2_norm()
                                 );
     SolverGMRES<
@@ -612,11 +590,6 @@
                 << *eta_range.first << ", "
                 << *eta_range.second 
                 << ")" << std::endl;
-=======
-                                    1e-8 
-                                );
-    SolverGMRES<Vector<double>>    solverOuter(solverControlOuter);
->>>>>>> 07559ffd
     
     const auto M = linear_operator(this->mass_matrix);
     const auto L = linear_operator(this->laplace_matrix);
@@ -630,7 +603,6 @@
     precon_A.initialize(this->mass_matrix);
     auto A_inv = inverse_operator(M, solverInner, precon_A);
 
-<<<<<<< HEAD
     // Construction of inverse of Schur complement
     const auto A_inv = inverse_operator(A, solverInner, precon_A);
     const auto S = schur_complement(A_inv,B,C,D);
@@ -644,9 +616,6 @@
      
     // Solve for y
     eta = S_inv * rhs;
-=======
-    auto S = schur_complement(A_inv, B, C, D);
->>>>>>> 07559ffd
 
     SparseILU<double> precon_S;
     precon_S.initialize(this->laplace_matrix);
@@ -727,17 +696,20 @@
 {
     this->setupSystem(params, totalSimTime);
     this->initializeValues();
+    this->outputResults();
+    
+    this->timestep_number++;
+    this->time += this->timestep;
+    
+    this->assembleSystem();
+    this->solveSystem();
 
     for(uint i = 0; i < 1000; i++){
         this->timestep_number++;
         this->time += this->timestep;
-        this->assembleSystem();
+        this->assembleRHS();
         this->solveSystem();
-        this->outputResults();
-<<<<<<< HEAD
-=======
         std::cout << "Sim time: " << this->time << std::endl;
->>>>>>> 07559ffd
     }
 }
 
